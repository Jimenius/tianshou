--- conflicted
+++ resolved
@@ -1,12 +1,6 @@
 import numpy as np
 import math
 import time
-<<<<<<< HEAD
-import sys,os
-from .utils import list2tuple, tuple2list
-
-
-=======
 import sys
 import collections
 
@@ -17,7 +11,6 @@
         return obj
     else:
         return tuple(list2tuple(sub) for sub in obj)
->>>>>>> 89226b44
 
 class MCTSNode(object):
     def __init__(self, parent, action, state, action_num, prior, inverse=False):
@@ -39,11 +32,7 @@
         pass
 
 class UCTNode(MCTSNode):
-<<<<<<< HEAD
-    def __init__(self, parent, action, state, action_num, prior, debug=False, inverse=False, c_puct = 5):
-=======
     def __init__(self, parent, action, state, action_num, prior, mcts, inverse=False):
->>>>>>> 89226b44
         super(UCTNode, self).__init__(parent, action, state, action_num, prior, inverse)
         self.Q = np.zeros([action_num])
         self.W = np.zeros([action_num])
